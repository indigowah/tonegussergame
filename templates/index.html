--- conflicted
+++ resolved
@@ -110,17 +110,10 @@
       </section>
 
       <section class="answer-grid hidden" aria-label="Tone answers">
-<<<<<<< HEAD
-        <button type="button" class="answer">Tone 1</button>
-        <button type="button" class="answer">Tone 2</button>
-        <button type="button" class="answer">Tone 3</button>
-        <button type="button" class="answer">Tone 4</button>
-=======
         <button type="button" class="answer" data-answer="1"></button>
         <button type="button" class="answer" data-answer="2"></button>
         <button type="button" class="answer" data-answer="3"></button>
         <button type="button" class="answer" data-answer="4"></button>
->>>>>>> 9dddff43
       </section>
     </main>
 
